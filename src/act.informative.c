--- conflicted
+++ resolved
@@ -1469,7 +1469,6 @@
         send_to_char(ch, "Você está protegid%s por uma aura de fogo!\r\n", OA(ch));
     if (AFF_FLAGGED(ch, AFF_WINDWALL) || affected_by_spell(ch, SPELL_WINDWALL))
         send_to_char(ch, "Você está protegid%s por uma parede de vento!\r\n", OA(ch));
-<<<<<<< HEAD
     if (AFF_FLAGGED(ch, AFF_WATERSHIELD) || affected_by_spell(ch, SPELL_WATERSHIELD))
         send_to_char(ch, "Você está protegid%s por uma aura de água!\r\n", OA(ch));
     if (AFF_FLAGGED(ch, AFF_ROCKSHIELD) || affected_by_spell(ch, SPELL_ROCKSHIELD))
@@ -1486,8 +1485,6 @@
         send_to_char(ch, "Você está protegid%s por uma aura mental!\r\n", OA(ch));
     if (AFF_FLAGGED(ch, AFF_FORCESHIELD) || affected_by_spell(ch, SPELL_FORCESHIELD))
         send_to_char(ch, "Você está protegid%s por uma aura de força!\r\n", OA(ch));
-=======
->>>>>>> 29a84801
 
     if (AFF_FLAGGED(ch, AFF_PROTECT_GOOD))
         send_to_char(ch, "Você se sente protegid%s contra seres bons.\r\n", OA(ch));
@@ -1609,13 +1606,9 @@
         if (max_duration == -1) {
             snprintf(duration_buf, sizeof(duration_buf), "permanente");
         } else {
-<<<<<<< HEAD
-            snprintf(duration_buf, sizeof(duration_buf), "%d h%s", max_duration, (max_duration == 1) ? "" : "s");
-=======
             snprintf(duration_buf, sizeof(duration_buf), "%d h%s",
                      aff->duration,
                      (aff->duration == 1) ? "" : "s");
->>>>>>> 29a84801
         }
 
         /* Nome da magia em branco, duração em ciano escuro entre colchetes brancos */
